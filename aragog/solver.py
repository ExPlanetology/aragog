--- conflicted
+++ resolved
@@ -141,7 +141,6 @@
 
         return convective_heat_flux
 
-<<<<<<< HEAD
     def gravitational_separation_heat_flux(self) -> npt.NDArray:
         r"""Gravitational separation heat flux:
 
@@ -158,8 +157,8 @@
             * self.phase_basic.relative_velocity()
             * self.phase_basic.latent_heat()
         )
-        raise NotImplementedError
-=======
+        raise gravitational_separation_heat_flux
+
     def mixing_heat_flux(self) -> npt.NDArray:
         """Mixing heat flux"""
 
@@ -180,7 +179,6 @@
         )
 
         return mixing_heat_flux
->>>>>>> 5e8c36c6
 
     def radiogenic_heating(self, time: float) -> npt.NDArray:
         """Radiogenic heating (constant with radius)
